# -*- coding: utf-8 -*-
"""
Miscellaneous helper functions.

The formatter for ANSI colored console output is heavily based on Pygments
terminal colorizing code, originally by Georg Brandl.
"""
<<<<<<< HEAD
import sys
=======
import logging
>>>>>>> 37b3bb4b
import os


def gettermsize():
    def ioctl_GWINSZ(fd):
        try:
            import fcntl, termios, struct  # noqa
            cr = struct.unpack('hh', fcntl.ioctl(fd, termios.TIOCGWINSZ,
        '1234'))
        except:
            return None
        return cr
    cr = ioctl_GWINSZ(0) or ioctl_GWINSZ(1) or ioctl_GWINSZ(2)
    if not cr:
        try:
            fd = os.open(os.ctermid(), os.O_RDONLY)
            cr = ioctl_GWINSZ(fd)
            os.close(fd)
        except:
            pass
    if not cr:
        try:
            cr = (os.environ['LINES'], os.environ['COLUMNS'])
        except:
            cr = (25, 80)
    return int(cr[1]), int(cr[0])


class _Colorizer(object):
    def __init__(self):
        esc = "\x1b["

        self.codes = {}
        self.codes[""] = ""
        self.codes["reset"] = esc + "39;49;00m"

        self.codes["bold"] = esc + "01m"
        self.codes["faint"] = esc + "02m"
        self.codes["standout"] = esc + "03m"
        self.codes["underline"] = esc + "04m"
        self.codes["blink"] = esc + "05m"
        self.codes["overline"] = esc + "06m"

        dark_colors = ["black", "darkred", "darkgreen", "brown", "darkblue",
                        "purple", "teal", "lightgray"]
        light_colors = ["darkgray", "red", "green", "yellow", "blue",
                        "fuchsia", "turquoise", "white"]

        x = 30
        for d, l in zip(dark_colors, light_colors):
            self.codes[d] = esc + "%im" % x
            self.codes[l] = esc + "%i;01m" % x
            x += 1

        del d, l, x

        self.codes["darkteal"] = self.codes["turquoise"]
        self.codes["darkyellow"] = self.codes["brown"]
        self.codes["fuscia"] = self.codes["fuchsia"]
        self.codes["white"] = self.codes["bold"]
        self.notty = not sys.stdout.isatty()


    def reset_color(self):
        return self.codes["reset"]

    def colorize(self, color_key, text):
        if not sys.stdout.isatty():
            return text
        else:
            return self.codes[color_key] + text + self.codes["reset"]

    def ansiformat(self, attr, text):
        """
        Format ``text`` with a color and/or some attributes::

            color       normal color
            *color*     bold color
            _color_     underlined color
            +color+     blinking color
        """
        result = []
        if attr[:1] == attr[-1:] == '+':
            result.append(self.codes['blink'])
            attr = attr[1:-1]
        if attr[:1] == attr[-1:] == '*':
            result.append(self.codes['bold'])
            attr = attr[1:-1]
        if attr[:1] == attr[-1:] == '_':
            result.append(self.codes['underline'])
            attr = attr[1:-1]
        result.append(self.codes[attr])
        result.append(text)
        result.append(self.codes['reset'])
        return ''.join(result)


colorizer = _Colorizer()


def make_colorizer(color):
    """Creates a function that colorizes text with the given color.

    For example:

        green = make_colorizer('darkgreen')
        red = make_colorizer('red')

    Then, you can use:

        print "It's either " + green('OK') + ' or ' + red('Oops')
    """
    def inner(text):
        return colorizer.colorize(color, text)
    return inner


class ColorizingStreamHandler(logging.StreamHandler):

    levels = {
        logging.WARNING: make_colorizer('darkyellow'),
        logging.ERROR: make_colorizer('darkred'),
        logging.CRITICAL: make_colorizer('darkred'),
    }

    def __init__(self, exclude=None, *args, **kwargs):
        self.exclude = exclude
        super(ColorizingStreamHandler, self).__init__(*args, **kwargs)

    @property
    def is_tty(self):
        isatty = getattr(self.stream, 'isatty', None)
        return isatty and isatty()

    def format(self, record):
        message = logging.StreamHandler.format(self, record)
        if self.is_tty:
            colorize = self.levels.get(record.levelno, lambda x: x)

            # Don't colorize any traceback
            parts = message.split('\n', 1)
            parts[0] = " ".join([parts[0].split(" ", 1)[0], colorize(parts[0].split(" ", 1)[1])])

            message = '\n'.join(parts)

        return message<|MERGE_RESOLUTION|>--- conflicted
+++ resolved
@@ -5,12 +5,9 @@
 The formatter for ANSI colored console output is heavily based on Pygments
 terminal colorizing code, originally by Georg Brandl.
 """
-<<<<<<< HEAD
+import os
 import sys
-=======
 import logging
->>>>>>> 37b3bb4b
-import os
 
 
 def gettermsize():
